# vim: tabstop=4 shiftwidth=4 softtabstop=4

# Copyright 2011 OpenStack, LLC
# All Rights Reserved.
#
#    Licensed under the Apache License, Version 2.0 (the "License"); you may
#    not use this file except in compliance with the License. You may obtain
#    a copy of the License at
#
#         http://www.apache.org/licenses/LICENSE-2.0
#
#    Unless required by applicable law or agreed to in writing, software
#    distributed under the License is distributed on an "AS IS" BASIS, WITHOUT
#    WARRANTIES OR CONDITIONS OF ANY KIND, either express or implied. See the
#    License for the specific language governing permissions and limitations
#    under the License.

"""Functional test case that utilizes cURL against the API server"""

import json
import os
import unittest

from tests import functional
from tests.utils import execute

FIVE_KB = 5 * 1024
FIVE_GB = 5 * 1024 * 1024 * 1024


class TestCurlApi(functional.FunctionalTest):

    """Functional tests using straight cURL against the API server"""

    def test_get_head_simple_post(self):
        """
        We test the following sequential series of actions:

        0. GET /images
        - Verify no public images
        1. GET /images/detail
        - Verify no public images
        2. HEAD /images/1
        - Verify 404 returned
        3. POST /images with public image named Image1 with a location
        attribute and no custom properties
        - Verify 201 returned
        4. HEAD /images/1
        - Verify HTTP headers have correct information we just added
        5. GET /images/1
        - Verify all information on image we just added is correct
        6. GET /images
        - Verify the image we just added is returned
        7. GET /images/detail
        - Verify the image we just added is returned
        8. PUT /images/1 with custom properties of "distro" and "arch"
        - Verify 200 returned
        9. GET /images/1
        - Verify updated information about image was stored
        # 10. PUT /images/1
        - Remove a previously existing property.
        # 11. PUT /images/1
        - Add a previously deleted property.
        """

        self.cleanup()
        api_port, reg_port, conf_file = self.start_servers()

        # 0. GET /images
        # Verify no public images
        cmd = "curl -g http://0.0.0.0:%d/images" % api_port

        exitcode, out, err = execute(cmd)

        self.assertEqual(0, exitcode)
        self.assertEqual('{"images": []}', out.strip())

        # 1. GET /images/detail
        # Verify no public images
        cmd = "curl -g http://0.0.0.0:%d/images/detail" % api_port

        exitcode, out, err = execute(cmd)

        self.assertEqual(0, exitcode)
        self.assertEqual('{"images": []}', out.strip())

        # 2. HEAD /images/1
        # Verify 404 returned
        cmd = "curl -i -X HEAD http://0.0.0.0:%d/images/1" % api_port

        exitcode, out, err = execute(cmd)

        self.assertEqual(0, exitcode)

        lines = out.split("\r\n")
        status_line = lines[0]

        self.assertEqual("HTTP/1.1 404 Not Found", status_line)

        # 3. POST /images with public image named Image1
        # attribute and no custom properties. Verify a 200 OK is returned
        image_data = "*" * FIVE_KB

        cmd = ("curl -i -X POST "
               "-H 'Expect: ' "  # Necessary otherwise sends 100 Continue
               "-H 'Content-Type: application/octet-stream' "
               "-H 'X-Image-Meta-Name: Image1' "
               "-H 'X-Image-Meta-Is-Public: True' "
               "--data-binary \"%s\" "
               "http://0.0.0.0:%d/images") % (image_data, api_port)

        exitcode, out, err = execute(cmd)
        self.assertEqual(0, exitcode)

        lines = out.split("\r\n")
        status_line = lines[0]

        self.assertEqual("HTTP/1.1 201 Created", status_line)

        # 4. HEAD /images
        # Verify image found now
        cmd = "curl -i -X HEAD http://0.0.0.0:%d/images/1" % api_port

        exitcode, out, err = execute(cmd)

        self.assertEqual(0, exitcode)

        lines = out.split("\r\n")
        status_line = lines[0]

        self.assertEqual("HTTP/1.1 200 OK", status_line)
        self.assertTrue("X-Image-Meta-Name: Image1" in out)

        # 5. GET /images/1
        # Verify all information on image we just added is correct

        cmd = "curl -i -g http://0.0.0.0:%d/images/1" % api_port

        exitcode, out, err = execute(cmd)

        self.assertEqual(0, exitcode)

        lines = out.split("\r\n")

        self.assertEqual("HTTP/1.1 200 OK", lines.pop(0))

        # Handle the headers
        image_headers = {}
        std_headers = {}
        other_lines = []
        for line in lines:
            if line.strip() == '':
                continue
            if line.startswith("X-Image"):
                pieces = line.split(":")
                key = pieces[0].strip()
                value = ":".join(pieces[1:]).strip()
                image_headers[key] = value
            elif ':' in line:
                pieces = line.split(":")
                key = pieces[0].strip()
                value = ":".join(pieces[1:]).strip()
                std_headers[key] = value
            else:
                other_lines.append(line)

        expected_image_headers = {
            'X-Image-Meta-Id': '1',
            'X-Image-Meta-Name': 'Image1',
            'X-Image-Meta-Is_public': 'True',
            'X-Image-Meta-Status': 'active',
            'X-Image-Meta-Disk_format': '',
            'X-Image-Meta-Container_format': '',
            'X-Image-Meta-Size': str(FIVE_KB),
            'X-Image-Meta-Location': 'file://%s/1' % self.image_dir}

        expected_std_headers = {
            'Content-Length': str(FIVE_KB),
            'Content-Type': 'application/octet-stream'}

        for expected_key, expected_value in expected_image_headers.items():
            self.assertTrue(expected_key in image_headers,
                            "Failed to find key %s in image_headers"
                            % expected_key)
            self.assertEqual(expected_value, image_headers[expected_key],
                            "For key '%s' expected header value '%s'. Got '%s'"
                            % (expected_key,
                               expected_value,
                               image_headers[expected_key]))

        for expected_key, expected_value in expected_std_headers.items():
            self.assertTrue(expected_key in std_headers,
                            "Failed to find key %s in std_headers"
                            % expected_key)
            self.assertEqual(expected_value, std_headers[expected_key],
                            "For key '%s' expected header value '%s'. Got '%s'"
                            % (expected_key,
                               expected_value,
                               std_headers[expected_key]))

        # Now the image data...
        expected_image_data = "*" * FIVE_KB

        # Should only be a single "line" left, and
        # that's the image data
        self.assertEqual(1, len(other_lines))
        self.assertEqual(expected_image_data, other_lines[0])

        # 6. GET /images
        # Verify no public images
        cmd = "curl -g http://0.0.0.0:%d/images" % api_port

        exitcode, out, err = execute(cmd)

        self.assertEqual(0, exitcode)

        expected_result = {"images": [
            {"container_format": None,
             "disk_format": None,
             "id": 1,
             "name": "Image1",
             "checksum": "c2e5db72bd7fd153f53ede5da5a06de3",
             "size": 5120}]}
        self.assertEqual(expected_result, json.loads(out.strip()))

        # 7. GET /images/detail
        # Verify image and all its metadata
        cmd = "curl -g http://0.0.0.0:%d/images/detail" % api_port

        exitcode, out, err = execute(cmd)

        self.assertEqual(0, exitcode)

        expected_image = {
            "status": "active",
            "name": "Image1",
            "deleted": False,
            "container_format": None,
            "disk_format": None,
            "id": 1,
            "location": "file://%s/1" % self.image_dir,
            "is_public": True,
            "deleted_at": None,
            "properties": {},
            "size": 5120}

        image = json.loads(out.strip())['images'][0]

        for expected_key, expected_value in expected_image.items():
            self.assertTrue(expected_key in image,
                            "Failed to find key %s in image"
                            % expected_key)
            self.assertEqual(expected_value, expected_image[expected_key],
                            "For key '%s' expected header value '%s'. Got '%s'"
                            % (expected_key,
                               expected_value,
                               image[expected_key]))

        # 8. PUT /images/1 with custom properties of "distro" and "arch"
        # Verify 200 returned

        cmd = ("curl -i -X PUT "
               "-H 'X-Image-Meta-Property-Distro: Ubuntu' "
               "-H 'X-Image-Meta-Property-Arch: x86_64' "
               "http://0.0.0.0:%d/images/1") % api_port

        exitcode, out, err = execute(cmd)
        self.assertEqual(0, exitcode)

        lines = out.split("\r\n")
        status_line = lines[0]

        self.assertEqual("HTTP/1.1 200 OK", status_line)

        # 9. GET /images/detail
        # Verify image and all its metadata
        cmd = "curl -g http://0.0.0.0:%d/images/detail" % api_port

        exitcode, out, err = execute(cmd)

        self.assertEqual(0, exitcode)

        expected_image = {
            "status": "active",
            "name": "Image1",
            "deleted": False,
            "container_format": None,
            "disk_format": None,
            "id": 1,
            "location": "file://%s/1" % self.image_dir,
            "is_public": True,
            "deleted_at": None,
            "properties": {'distro': 'Ubuntu', 'arch': 'x86_64'},
            "size": 5120}

        image = json.loads(out.strip())['images'][0]

        for expected_key, expected_value in expected_image.items():
            self.assertTrue(expected_key in image,
                            "Failed to find key %s in image"
                            % expected_key)
            self.assertEqual(expected_value, image[expected_key],
                            "For key '%s' expected header value '%s'. Got '%s'"
                            % (expected_key,
                               expected_value,
                               image[expected_key]))

        # 10. PUT /images/1 and remove a previously existing property.
        cmd = ("curl -i -X PUT "
               "-H 'X-Image-Meta-Property-Arch: x86_64' "
               "http://0.0.0.0:%d/images/1") % api_port

        exitcode, out, err = execute(cmd)
        self.assertEqual(0, exitcode)

        lines = out.split("\r\n")
        status_line = lines[0]

        self.assertEqual("HTTP/1.1 200 OK", status_line)

        cmd = "curl -g http://0.0.0.0:%d/images/detail" % api_port

        exitcode, out, err = execute(cmd)

        self.assertEqual(0, exitcode)

        image = json.loads(out.strip())['images'][0]
        self.assertEqual(1, len(image['properties']))
        self.assertEqual('x86_64', image['properties']['arch'])

<<<<<<< HEAD
        # 11. PUT /images/1 and add a previously deleted property.
        cmd = ("curl -i -X PUT "
               "-H 'X-Image-Meta-Property-Distro: Ubuntu' "
               "-H 'X-Image-Meta-Property-Arch: x86_64' "
               "http://0.0.0.0:%d/images/1") % api_port
=======
        self.stop_servers()

    def test_size_greater_2G_mysql(self):
        """
        A test against the actual datastore backend for the registry
        to ensure that the image size property is not truncated.

        :see https://bugs.launchpad.net/glance/+bug/739433
        """

        self.cleanup()
        api_port, reg_port, conf_file = self.start_servers()

        # 1. POST /images with public image named Image1
        # attribute and a size of 5G. Use the HTTP engine with an
        # X-Image-Meta-Location attribute to make Glance forego
        # "adding" the image data.
        # Verify a 200 OK is returned
        cmd = ("curl -i -X POST "
               "-H 'Expect: ' "  # Necessary otherwise sends 100 Continue
               "-H 'X-Image-Meta-Location: http://example.com/fakeimage' "
               "-H 'X-Image-Meta-Size: %d' "
               "-H 'X-Image-Meta-Name: Image1' "
               "-H 'X-Image-Meta-Is-Public: True' "
               "http://0.0.0.0:%d/images") % (FIVE_GB, api_port)
>>>>>>> 93115010

        exitcode, out, err = execute(cmd)
        self.assertEqual(0, exitcode)

        lines = out.split("\r\n")
        status_line = lines[0]

<<<<<<< HEAD
        self.assertEqual("HTTP/1.1 200 OK", status_line)

        cmd = "curl -g http://0.0.0.0:%d/images/detail" % api_port
=======
        self.assertEqual("HTTP/1.1 201 Created", status_line)

        # Get the ID of the just-added image. This may NOT be 1, since the
        # database in the environ variable TEST_GLANCE_CONNECTION may not
        # have been cleared between test cases... :(
        new_image_uri = None
        for line in lines:
            if line.startswith('Location:'):
                new_image_uri = line[line.find(':') + 1:].strip()

        self.assertTrue(new_image_uri is not None,
                        "Could not find a new image URI!")

        # 2. HEAD /images
        # Verify image size is what was passed in, and not truncated
        cmd = "curl -i -X HEAD %s" % new_image_uri
>>>>>>> 93115010

        exitcode, out, err = execute(cmd)

        self.assertEqual(0, exitcode)

<<<<<<< HEAD
        image = json.loads(out.strip())['images'][0]
        self.assertEqual(2, len(image['properties']))
        self.assertEqual('x86_64', image['properties']['arch'])
        self.assertEqual('Ubuntu', image['properties']['distro'])

        self.stop_servers()
=======
        lines = out.split("\r\n")
        status_line = lines[0]

        self.assertEqual("HTTP/1.1 200 OK", status_line)
        self.assertTrue("X-Image-Meta-Size: %d" % FIVE_GB in out,
                        "Size was supposed to be %d. Got:\n%s."
                        % (FIVE_GB, out))
>>>>>>> 93115010
<|MERGE_RESOLUTION|>--- conflicted
+++ resolved
@@ -328,13 +328,31 @@
         self.assertEqual(1, len(image['properties']))
         self.assertEqual('x86_64', image['properties']['arch'])
 
-<<<<<<< HEAD
         # 11. PUT /images/1 and add a previously deleted property.
         cmd = ("curl -i -X PUT "
                "-H 'X-Image-Meta-Property-Distro: Ubuntu' "
                "-H 'X-Image-Meta-Property-Arch: x86_64' "
                "http://0.0.0.0:%d/images/1") % api_port
-=======
+
+        exitcode, out, err = execute(cmd)
+        self.assertEqual(0, exitcode)
+
+        lines = out.split("\r\n")
+        status_line = lines[0]
+
+        self.assertEqual("HTTP/1.1 200 OK", status_line)
+
+        cmd = "curl -g http://0.0.0.0:%d/images/detail" % api_port
+
+        exitcode, out, err = execute(cmd)
+
+        self.assertEqual(0, exitcode)
+
+        image = json.loads(out.strip())['images'][0]
+        self.assertEqual(2, len(image['properties']))
+        self.assertEqual('x86_64', image['properties']['arch'])
+        self.assertEqual('Ubuntu', image['properties']['distro'])
+
         self.stop_servers()
 
     def test_size_greater_2G_mysql(self):
@@ -360,19 +378,13 @@
                "-H 'X-Image-Meta-Name: Image1' "
                "-H 'X-Image-Meta-Is-Public: True' "
                "http://0.0.0.0:%d/images") % (FIVE_GB, api_port)
->>>>>>> 93115010
-
-        exitcode, out, err = execute(cmd)
-        self.assertEqual(0, exitcode)
-
-        lines = out.split("\r\n")
-        status_line = lines[0]
-
-<<<<<<< HEAD
-        self.assertEqual("HTTP/1.1 200 OK", status_line)
-
-        cmd = "curl -g http://0.0.0.0:%d/images/detail" % api_port
-=======
+
+        exitcode, out, err = execute(cmd)
+        self.assertEqual(0, exitcode)
+
+        lines = out.split("\r\n")
+        status_line = lines[0]
+
         self.assertEqual("HTTP/1.1 201 Created", status_line)
 
         # Get the ID of the just-added image. This may NOT be 1, since the
@@ -389,25 +401,15 @@
         # 2. HEAD /images
         # Verify image size is what was passed in, and not truncated
         cmd = "curl -i -X HEAD %s" % new_image_uri
->>>>>>> 93115010
-
-        exitcode, out, err = execute(cmd)
-
-        self.assertEqual(0, exitcode)
-
-<<<<<<< HEAD
-        image = json.loads(out.strip())['images'][0]
-        self.assertEqual(2, len(image['properties']))
-        self.assertEqual('x86_64', image['properties']['arch'])
-        self.assertEqual('Ubuntu', image['properties']['distro'])
-
-        self.stop_servers()
-=======
+
+        exitcode, out, err = execute(cmd)
+
+        self.assertEqual(0, exitcode)
+
         lines = out.split("\r\n")
         status_line = lines[0]
 
         self.assertEqual("HTTP/1.1 200 OK", status_line)
         self.assertTrue("X-Image-Meta-Size: %d" % FIVE_GB in out,
                         "Size was supposed to be %d. Got:\n%s."
-                        % (FIVE_GB, out))
->>>>>>> 93115010
+                        % (FIVE_GB, out))